--- conflicted
+++ resolved
@@ -36,15 +36,9 @@
     "map-cache": "^0.2.2",
     "snapdragon-node": "^1.0.6",
     "snapdragon-util": "^2.1.1",
-<<<<<<< HEAD
     "source-map": "~0.6.0",
     "source-map-resolve": "~0.5.1",
-    "use": "^2.0.2"
-=======
-    "source-map": "^0.5.6",
-    "source-map-resolve": "^0.5.0",
     "use": "^3.1.0"
->>>>>>> 3945da02
   },
   "devDependencies": {
     "gulp": "^3.9.1",
